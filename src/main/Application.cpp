--- conflicted
+++ resolved
@@ -117,15 +117,9 @@
 			EventEndErisPoll.emit();
 		}
 		mOgreView->renderOneFrame();
-<<<<<<< HEAD
-=======
 		#ifndef THREAD_SAFE
 		EmberServices::getSingleton().getSoundService()->cycle();
 		#endif
-	} catch (const Ember::Exception& ex) {
-		S_LOG_CRITICAL(ex.getError());
-		throw;
->>>>>>> f75a5b50
 	} catch (const std::exception& ex)
 	{
 		S_LOG_CRITICAL("Got exception, shutting down. " << ex.what());
