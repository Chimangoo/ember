--- conflicted
+++ resolved
@@ -60,7 +60,6 @@
 #include <Mercator/Surface.h>
 #include <Mercator/Matrix.h>
 #include <Mercator/Terrain.h>
-
 #include <wfmath/intersect.h>
 #include <wfmath/axisbox.h>
 #include <wfmath/ball.h>
@@ -134,10 +133,7 @@
 		delete J->second;
 	}	
 	
-<<<<<<< HEAD
 	delete mSceneManagerAdapter;
-=======
->>>>>>> a373b9d6
 	delete mTerrain;
 	//delete mTerrainPageSource;
 }
