--- conflicted
+++ resolved
@@ -78,11 +78,7 @@
 	 *    @brief Used to retrieve a pointer to this modifier
 	 * @returns a pointer to this modifier
 	 */
-<<<<<<< HEAD
 	Eris::TerrainMod* getErisMod() const;
-=======
-	Mercator::TerrainMod* getMod() const;
->>>>>>> 471a05ac
 
 	/**
 	 * Emitted whenever the modifier is changed or moved.
@@ -113,17 +109,6 @@
 	Eris::TerrainMod* mInnerMod;
 };
 
-<<<<<<< HEAD
-=======
-inline Mercator::TerrainMod* TerrainMod::getMod() const
-{
-	if (mInnerMod) {
-		return mInnerMod->getModifier();
-	}
-	return 0;
-}
->>>>>>> 471a05ac
-
 }
 };
 
