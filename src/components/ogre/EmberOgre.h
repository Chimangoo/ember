/*
-----------------------------------------------------------------------------
This source file is part of OGRE
    (Object-oriented Graphics Rendering Engine)
For the latest info, see http://ogre.sourceforge.net/

Copyright � 2000-2002 The OGRE Team
Also see acknowledgements in Readme.html

This program is free software; you can redistribute it and/or modify it under
the terms of the GNU General Public License as published by the Free Software
Foundation; either version 2 of the License, or (at your option) any later
version.

This program is distributed in the hope that it will be useful, but WITHOUT
ANY WARRANTY; without even the implied warranty of MERCHANTABILITY or FITNESS
FOR A PARTICULAR PURPOSE. See the GNU General Public License for more details.

You should have received a copy of the GNU General Public License along with
this program; if not, write to the Free Software Foundation, Inc., 59 Temple
Place - Suite 330, Boston, MA 02111-1307, USA, or go to
http://www.gnu.org/copyleft/lesser.txt.
*/

#ifndef __EmberOgre_H__
#define __EmberOgre_H__

#include "EmberOgrePrerequisites.h"

// ------------------------------
// Include sigc header files
// ------------------------------
#include <sigc++/trackable.h>
#include <sigc++/signal.h>


#include "framework/Singleton.h"



namespace Eris {
class View;
class Connection;
}

namespace Carpenter
{
class Carpenter;
class BluePrint;
}

namespace Ember
{
class StreamLogObserver;
}

namespace OgreOpcode {
class CollisionManager;
}

namespace EmberOgre {

namespace Terrain
{
class TerrainGenerator;
class TerrainLayerDefinitionManager;
}

namespace Model {
	class ModelDefinitionManager;
	namespace Mapping {
		class EmberModelMappingManager;
	}
}

class CameraRotator;

class CameraFrameListener;

class Avatar;

class AvatarCamera;

class AvatarController;

class AvatarEmberEntity;

class EmberEntityFactory;

class EmberPagingSceneManager;

class MotionManager;

class Input;

class InputManager;

class InputCommandMapper;

class GUIManager;

class Jesus;

class EmberEntity;

class OgreResourceLoader;

class OgreLogObserver;

class EntityMoveManager;

class MaterialEditor;

class OgreSetup;

class OgreResourceProvider;
class OpcodeCollisionDetectorVisualizer;

<<<<<<< HEAD
/**
=======
class EntityRecipeManager;

/** 
>>>>>>> 2da0bbc0

	@brief The main class of ember. This functions as a hub for almost all subsystems.
	
	This is the central class for the whole Ogre related part of Ember. It's quite large and could perhaps be refactored into smaller parts though.
	It holds references to most subcomponents, and is instanciated at the start of Ember. A lot of different signals from different subsystems are routed through here. If you're not sure how to get access to a certain subsystem from another unrelated class, this is probably the first place you should look.
	
	It's a singleton so you can access it through
	@code
	EmberOgre::EmberOgre::getSingleton()
	@endcode
	
	@author Erik Hjortsberg <erik.hjortsberg@iteam.se>

*/
class EmberOgre : public Ember::Singleton<EmberOgre>, 
public sigc::trackable,
public Ogre::FrameListener
{
public:
 
 
    /// Standard constructor
    EmberOgre();
 
    /// Standard destructor
    ~EmberOgre();

	virtual bool frameStarted(const Ogre::FrameEvent & evt);
	virtual bool frameEnded(const Ogre::FrameEvent & evt);

// 	void shutdown();

	/**
	 * Initialize all Ember services needed for this application
	 * @param  the prefix for the application, not appliable if running under win32
	 * @param  the an alternative home directory. If the default should be used, send an empty string.
	 */
	void initializeEmberServices(const std::string& prefix, const std::string& homeDir);




	// TODO: possibly we'd like to do the following in a different way,
	// perhaps refactoring stuff
	Avatar* getAvatar() const;
	Ogre::SceneManager* getSceneManager() const;
	Terrain::TerrainGenerator* getTerrainGenerator() const;
	MotionManager* getMotionManager() const;
	Ogre::Root* getOgreRoot() const;
	EmberEntityFactory* getEntityFactory() const;
	AvatarCamera* getMainCamera() const;
	AvatarController* getAvatarController() const;
	inline EntityMoveManager* getMoveManager() const;
// 	inline Input& getInput();
	
	/**
	 *    Finds and returns the entity with the given id, if it's available.
	 * @param id The unique id for the entity.
	 * @return An instance of EmberEntity or null if no entity with the specified id could be found.
	 */
	EmberEntity* getEmberEntity(const std::string & eid);
	
	/**
	 *    Returns the main Jesus object, which should be used as the main entry into the Jesus subsystem.
	 * @return The main Jesus instance.
	 */
	inline Jesus* getJesus() const;
	
	/**
	 *    Gets the main render window.
	 *    The system can contains many different render windows, but there's only one that's the main window.
	 * @return The main render window.
	 */
	inline Ogre::RenderWindow* getRenderWindow() const;
	
	
	sigc::signal<void, EmberEntityFactory*> EventCreatedEmberEntityFactory;
	
	/**
	Emitted when the avatar entity has been created.
	*/
	sigc::signal<void, AvatarEmberEntity*> EventCreatedAvatarEntity;
	
	/**
	Emitted when the Jesus subsystem has been created.
	*/
	sigc::signal<void, Jesus*> EventCreatedJesus;
	
	/**
	Emitted before the eris polling is started
	*/
// 	sigc::signal<void> EventStartErisPoll;
	
	/**
	Emitted after the eris polling has finished
	*/
// 	sigc::signal<void> EventEndErisPoll;
	
	/**
	 * Returns the scenenode of the world entity.
	 * Throws en exception if no such node has been created yet.
	 * @return 
	 */
	Ogre::SceneNode* getWorldSceneNode() const;	
	
	/**
	 *    Returns the root scene node, to which all other nodes are attached.
	 * @return The Ogre root scene node.
	 */
	Ogre::SceneNode* getRootSceneNode() const;	
	
	/**
	Emitted after the GUIManager has been created, but not yet initialized
	*/
	sigc::signal<void, GUIManager&> EventGUIManagerCreated;
	
	/**
	Emitted after the GUIManager has been initilized
	*/
	sigc::signal<void, GUIManager&> EventGUIManagerInitialized;
	
	/**
	Emitted after the Motion has been created
	*/
	sigc::signal<void, MotionManager&> EventMotionManagerCreated;
	
	
	/**
	Emitted after the TerrainGenerator has been created
	*/
	sigc::signal<void, Terrain::TerrainGenerator&> EventTerrainGeneratorCreated;
	
	/**
	Emitted after the AvatarController has been created
	*/
	sigc::signal<void, AvatarController&> EventAvatarControllerCreated;
	
	/**
	Emitted after the base Ogre scene has been created
	*/
	sigc::signal<void> EventSceneCreated;
	
	
	/**
	 *    Call this to "soft quit" the app. This means that an signal will be emitted, which hopefully will be taken care of by some widget, which will show a confirmation window, asking the user if he/she wants to quit.
	 However, if there is no widget etc. handling the request, the application will instantly quit.
	 */
// 	void requestQuit();

	/**
	 *    Sets whether eris should be polled each frame. Defaults to true.
	 * @param doPoll 
	 */
// 	void setErisPolling(bool doPoll);

	/**
	 *    Gets whether eris should be polled each frame.
	 * @return 
	 */
// 	bool getErisPolling() const;
	
	/**
	 * Renders one frame.
	 * @return True if rendering should continue. False if the application should end.
	 */
	bool renderOneFrame();

    /**
     * Sets up the application - returns false if the user chooses to abandon configuration.
     * @return 
     */
    bool setup();
    
    void shutdownGui();

protected:

	/**
	 * Sent from the server service when we've recieved a Eris::View instance from the server.
	 * @param world 
	 */
	void Server_GotView(Eris::View* world);
	
	/**
	 *    Sent from the server when we've successfully connected.
	 * @param connection 
	 */
	void Server_GotConnection(Eris::Connection* connection);

	/**
	utility object for setting up and tearing down ogre
	*/
	std::auto_ptr<OgreSetup> mOgreSetup;
	
	Eris::View* getMainView();

	/**
	* The main user avatar
	*/
	Avatar* mAvatar;
	
	/**
	When connected to a world, handles the avatar and patches mouse and keyboard movement events on the avatar.
	*/
	AvatarController* mAvatarController;

	/**
	The main Ogre root object. All of Ogre is accessed through this.
	*/
	Ogre::Root *mRoot;
	
	/**
	The main scene manager of the world.
	*/
	EmberPagingSceneManager* mSceneMgr;
	
	/**
	The main render window. There can be many more render targets in the system, but they will all reside within this render window (such as entity preview through CEGUI).
	*/
	Ogre::RenderWindow* mWindow;
	
	/**
	The main input object.
	*/
	std::auto_ptr<Input> mInput;
	
	/**
	An InputCommandMapper that will handle all general input events.
	*/
	std::auto_ptr<InputCommandMapper> mGeneralCommandMapper;

	/**
	Main factory for all entities created in the world.
	*/
	EmberEntityFactory* mEmberEntityFactory;

	/**
	 *    Creates the basic scene with a single avatar, just for testing purpose.
	 * NOTE: remove this when going final
	 * @param  
	 */
	void createScene(void);
	
	/**
	 *    Sets up Jesus. This inialized the mJesus member and loads all building blocks, blueprint and modelblocks etc.
	 */
	void setupJesus();
	
	/**
	 *    Preloads the media, thus avoiding frame rate drops ingame.
	 * @param  
	 */
	void preloadMedia(void);

	/**
	
	makes sure that there are files in ~/.ember
	*/
	void checkForConfigFiles();

	/**
	Responsible for handling of terrain.
	*/
	Terrain::TerrainGenerator* mTerrainGenerator;
	
	/**
	Responsible for updating motions and animations of entities.
	*/
	MotionManager* mMotionManager;
	
	/**
	Responsible for the GUI.
	*/
	GUIManager* mGUIManager;  
	
	/**
	Resonsible for managing all Model definitions;
	*/
	Model::ModelDefinitionManager* mModelDefinitionManager;
	
	/**
	Handles all model mappings.
	*/
	Model::Mapping::EmberModelMappingManager* mModelMappingManager;
	
	Terrain::TerrainLayerDefinitionManager* mTerrainLayerManager;
	
	EntityRecipeManager* mEntityRecipeManager;
	
	/**
	Responsible for allowing movement of entities in the world by the user.
	*/
	EntityMoveManager* mMoveManager;
	
	/**
	when this is false the app will exit
	*/
	bool mKeepOnRunning;
	
	/**
	main entry point for the Jesus system (which is an Ember wrapper for the Carpenter lib)
	*/
	Jesus* mJesus;
	
	/**
	Once connected to a world, this will hold the main world view.
	*/
// 	Eris::View* mWorldView;
	
	/**
	Controls whether eris should be polled at each frame update.
	*/
// 	bool mPollEris;

	/**
	The main log observer used for all logging. This will send Ogre logging events on to the internal Ember logging framework.
	*/
	OgreLogObserver* mLogObserver;
	
	/**
	Patches logging events from the Ember logging framework on to a file writer.
	*/
// 	Ember::StreamLogObserver* mStreamLogObserver;
	
	/**
	Helper object that allows for easy Ogre material editing.
	*/
	MaterialEditor* mMaterialEditor;
	
	void Application_ServicesInitialized();
	
	std::auto_ptr<OgreResourceProvider> mScriptingResourceProvider;
	
	OgreOpcode::CollisionManager* mCollisionManager;
	
	/**
	Responsible for visualizing collisions.
	*/
	OpcodeCollisionDetectorVisualizer* mCollisionDetectorVisualizer;
	
	/**
	Handles loading of resources. This will also take care of registering our own Ogre::ArchiveFactory instance, so it needs to be destroyed first after ogre is shutdown (since there's no way to remove an already added ArchiveFactory instance from Ogre).
	*/
	OgreResourceLoader* mResourceLoader;
	
	Ogre::LogManager* mOgreLogManager;
	
};

// Input& EmberOgre::getInput() 
// { 
// 	return mInput;
// }
EntityMoveManager* EmberOgre::getMoveManager() const 
{
	return mMoveManager;
}

Jesus* EmberOgre::getJesus() const 
{ 
	return mJesus; 
}
Ogre::RenderWindow* EmberOgre::getRenderWindow() const 
{ 
	return mWindow; 
}


}


#endif<|MERGE_RESOLUTION|>--- conflicted
+++ resolved
@@ -116,13 +116,7 @@
 class OgreResourceProvider;
 class OpcodeCollisionDetectorVisualizer;
 
-<<<<<<< HEAD
-/**
-=======
 class EntityRecipeManager;
-
-/** 
->>>>>>> 2da0bbc0
 
 	@brief The main class of ember. This functions as a hub for almost all subsystems.
 	
