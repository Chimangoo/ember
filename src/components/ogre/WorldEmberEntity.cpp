--- conflicted
+++ resolved
@@ -187,7 +187,6 @@
 {
 	Terrain::TerrainLayerDefinitionManager& terrainManager = Terrain::TerrainLayerDefinitionManager::getSingleton();
 	bool isValid = false;
-<<<<<<< HEAD
 	if (surfaces.isList())
 	{
 		const Atlas::Message::ListType & slist(surfaces.asList());
@@ -196,21 +195,12 @@
 				std::string name;
 				std::string pattern;
 				const Atlas::Message::MapType& surfaceMap(I->asMap());
-=======
-	if (surfaces.isList()) {
-        const Atlas::Message::ListType & slist(surfaces.asList());
-        for(Atlas::Message::ListType::const_iterator I = slist.begin(); I != slist.end(); ++I) {
-        	if (I->isMap()) {
-	        	std::string name;
-	        	std::string pattern;
-        		const Atlas::Message::MapType& surfaceMap(I->asMap());
 
 // 				if (surfaceMap.count("terrainmod")) {
 					//const Atlast::Message::Element& modifier(surfaceMap.find("terrainMod");
 // 					updateTerrainModifiers(surfaceMap.find("terrainmod")->second);
 // 				}
 
->>>>>>> a373b9d6
 				Mercator::Shader::Parameters params;
 				if (surfaceMap.count("params")) {
 					const Atlas::Message::Element& paramsElem(surfaceMap.find("params")->second);
