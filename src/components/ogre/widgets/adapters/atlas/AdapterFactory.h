--- conflicted
+++ resolved
@@ -154,7 +154,8 @@
      */
     StaticAdapter* createStaticAdapter(CEGUI::Window* container, const std::string& adapterPrefix, const ::Atlas::Message::Element& element);
 
-<<<<<<< HEAD
+	AdapterBase* createAdapterByType(std::string type, CEGUI::Window* container, const std::string& adapterPrefix, ::Atlas::Message::Element& element);
+
 	/**
 	 *   @brief Loads the gui elements as specified in the submitted layout-file into the container window, using the supplied prefix.
 	 * After the layout has been loaded, it will automatically have it's root window added as a child to the submitted container window.
@@ -164,10 +165,6 @@
 	 * @param layoutfile The layout file from which to load the elements.
 	 * @return The root window of the newly loaded layout. This window has already been added to the supplied container.
 	 */
-=======
-	AdapterBase* createAdapterByType(std::string type, CEGUI::Window* container, const std::string& adapterPrefix, ::Atlas::Message::Element& element);
-
->>>>>>> 2da0bbc0
 	CEGUI::Window* loadLayoutIntoContainer(CEGUI::Window* container, const std::string& adapterPrefix, const std::string& layoutfile);
 	
 	/**
