--- conflicted
+++ resolved
@@ -91,10 +91,6 @@
 	*/
 	static const std::string BboxMaterialName;
 
-	/**
-	If a terrainmod belongs to this entity, it's stored here.
-	*/
-	std::auto_ptr<Terrain::TerrainMod> mTerrainMod;
 	
 	/**
 	 * @brief Ctor.
@@ -374,14 +370,9 @@
 	 */
 	virtual void onSoundAction(const Atlas::Objects::Operation::RootOperation& op);
 	
-<<<<<<< HEAD
 	/**
 	 *    @copydoc Eris::Entity::onAttrChanged()
 	 */
-=======
-	virtual void addArea(Terrain::TerrainArea* area);
-	virtual void addTerrainMod(Terrain::TerrainMod* mod);
->>>>>>> a373b9d6
 	virtual void onAttrChanged(const std::string& str, const Atlas::Message::Element& v);
 	
 	/**
