--- conflicted
+++ resolved
@@ -69,11 +69,7 @@
 	 */
 	virtual void executeScript(const std::string& scriptCode, Ember::IScriptingCallContext* callContext);
 
-<<<<<<< HEAD
-	virtual void callFunction(const std::string& functionName, Ember::IScriptingCallContext* callContext);
-=======
 	virtual void callFunction(const std::string& functionName, int narg, Ember::IScriptingCallContext* callContext);
->>>>>>> 2da0bbc0
 
 	/**
 	 *   @brief Returns true if the provider will load the supplied script name. This is in most cases decided from the filename suffix.
@@ -127,11 +123,7 @@
 	 */
 	void executeScriptImpl(const std::string& scriptCode, LuaScriptingCallContext* luaCallContext, const std::string& scriptName = std::string(""));
 
-<<<<<<< HEAD
-	void callFunctionImpl(const std::string& functionName, LuaScriptingCallContext* callContext);
-=======
 	void callFunctionImpl(const std::string& functionName, int narg, LuaScriptingCallContext* callContext);
->>>>>>> 2da0bbc0
 
 	/**
 	 *    Initializes the lua scripting environment. This entails creating a new Lua virtual machine/state,  making sure that the correct lua libraries are loaded and a calling tolua bindings registering hooks.
