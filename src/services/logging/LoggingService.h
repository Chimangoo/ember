--- conflicted
+++ resolved
@@ -28,16 +28,12 @@
 #include <memory>
 #include <sigc++/object.h>
 
-<<<<<<< HEAD
-#include <memory>
-=======
 #ifdef WIN32
     // These are needed by mingw
     #include <ctime>
     #include <stdarg.h>
 #endif
 
->>>>>>> 7be34fa7
 namespace Ember
 {
 
@@ -56,8 +52,8 @@
 
 #define ENDM (Ember::LoggingService::END_MESSAGE)
 #define HEX_NUM(number) (Ember::LoggingService::hexNumber(number))
-
-//Added by nikal 2002/10/22 For convenience.
+	
+//Added by nikal 2002/10/22 For convenience. 
 //%TASK nikal,1: Perhaps a script to switch the macros to the actual function call would make code more readable?
 #define S_LOG_VERBOSE(message) (Ember::LoggingService::getSingleton().slog(__FILE__, __LINE__, Ember::LoggingService::VERBOSE) << message << ENDM)
 #define S_LOG_INFO(message) (Ember::LoggingService::getSingleton().slog(__FILE__, __LINE__, Ember::LoggingService::INFO) << message << ENDM)
@@ -67,7 +63,7 @@
 
 
 //#define S_LOG_INFO(message) Ember::LoggingService::getInstance()->slog(__FILE__, __LINE__, LoggingService::INFO) << message << ENDM;
-
+	
 //TODO: Sorry, but innerclass didn't work properly
 const int NUMBER_BUFFER_SIZE = 24;
 const int MESSAGE_BUFFER_SIZE = 4096;
