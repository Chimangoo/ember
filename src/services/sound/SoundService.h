/*
    Copyright (C) 2008 Romulo Fernandes Machado (nightz)

    This program is free software; you can redistribute it and/or modify
    it under the terms of the GNU General Public License as published by
    the Free Software Foundation; either version 2 of the License, or
    (at your option) any later version.

    This program is distributed in the hope that it will be useful,
    but WITHOUT ANY WARRANTY; without even the implied warranty of
    MERCHANTABILITY or FITNESS FOR A PARTICULAR PURPOSE.  See the
    GNU General Public License for more details.

    You should have received a copy of the GNU General Public License
    along with this program; if not, write to the Free Software
    Foundation, Inc., 675 Mass Ave, Cambridge, MA 02139, USA.
*/

#ifndef SOUNDSERVICE_H
#define SOUNDSERVICE_H

class Service;
class ISoundProvider;

<<<<<<< HEAD
#include "framework/ConsoleObject.h"
#include "framework/ISoundProvider.h"

#ifndef WIN32
//#include <AL/altypes.h>
//Might need a proper preprocessor to handle different versions
#include<AL/al.h>

#endif

#include <wfmath/point.h>
#include <wfmath/vector.h>
#include <wfmath/quaternion.h>
=======
#include "SoundGeneral.h"
#include "SoundModel.h"
#include "SoundSample.h" 
#include "SoundEntity.h"
>>>>>>> f75a5b50

namespace Ember {

/**
 * Ember Sound Service
 *
 * @author Romulo Fernandes Machado (nightz)
 *
 * @see Ember::Service
 * @see Ember::ConsoleObject
 */
class SoundService: public Service, public ConsoleObject
{
<<<<<<< HEAD

friend class IScriptingProvider;

    //======================================================================
    // Private Variables
    //======================================================================
    private:

  //ALCdevice *device;  // device for the Audio Layer Context
  //this should be a void* if it is enabled again.  It is not currently used


#ifndef WIN32

	/** System source - this source will play system sounds,
	like user input request or program error.
	Will always remain in the same relative position to the listener. */
	ALuint systemSource;
	/** System buffer - buffer used to load system sounds files */
	ALuint systemBuffer;
	/** Music source - this source will play background music.
	Will always remain in the same relative position to the listener. */
	ALuint musicSource;
	/** Music buffer - buffer used to load background music files */
	ALuint musicBuffer;
	/** Avatar source - this source will play avatar sounds,
	which are more important than the same sounds for other entities
	Example: avatar footsteps vs other people's footsteps
	*/
	ALuint avatarSource;
	/** Avatar buffer - buffer used to load avatar sounds files */
	ALuint avatarBuffer;
	/** World sources - array of sources to play world sounds.
	They will be placed in 3D space.
	This field may change depending on the data model */
	ALuint worldSources[NUM_WORLD_SOURCES];
	/** Wold buffers - array of buffers for loading world sounds */
	ALuint worldBuffers[NUM_WORLD_BUFFERS];

	ALuint getWorldSourceIndexForPlaying(int priority);

#endif

	std::string soundsDirPath;

#ifdef _WIN32
	unsigned int size, freq;
#else
	int size, freq;
#endif
	int bits,format;
	void *data;
	char loop;

	/**
	The Sound Provider
	*/
	ISoundProvider* mProvider;

    //----------------------------------------------------------------------
    // Constructors & Destructor

  public:

    /** Creates a new SoundService using default values. */
    SoundService();


    /** Deletes a SoundService instance. */
    ~SoundService();

    //----------------------------------------------------------------------
    // Getters & Setters

    //----------------------------------------------------------------------
    // Methods

	Service::Status start();

	void stop(int code);

	void runCommand(const std::string &command, const std::string &args);

	/**
	 *    Registers a new sound provider.
	 * @param provider
	 */
	void registerSoundProvider(ISoundProvider* provider);

	bool LoadWAV(const char *fname,int buffer);

	bool UnloadWAV(void);

	void TestPlatform(void);

	//void playTestGYPH(void);
	void playTestGrunt(void);

	void updateListenerPosition(
		const WFMath::Point<3>& position,
		const WFMath::Quaternion& orientation);

	/*
	void SoundService::updateSourcePosition(
		const WFMath::Point<3>& position,
		const WFMath::Quaternion& orientation);
	*/

	void updateAvatarSourcePosition(
		const WFMath::Point<3>& position,
		const WFMath::Quaternion& orientation);

	void playTestSound();
	void playAvatarSound();
	void playTalk(std::string message,
=======
	friend class IScriptingProvider;

	private:
		/**
		 * Keep a list of the samples we are allocating.
		 * That way, we can cycle and update the streamed ones.
		 */
		std::list<StreamedSoundSample*> mSamples;

		/**
		 * Keep a list of the sound groups we are allocating.
		 * That way, we can cycle and update their timers/playability
		 */
		std::list<SoundGroup*> mGroups;

		/**
		 * Thats the list of the sound groups parsed in
		 * sounddefs
		 */
		std::map<std::string, SoundGroupModel*> mSoundGroupModels;

		#ifdef THREAD_SAFE
		/**
		 * In case we are using threads, we must lock the mutexes to 
		 * prevent incorrect writing to the sample lists
		 */
		pthread_mutex_t mGroupModelsMutex;
		pthread_mutex_t mGroupsMutex;
		pthread_mutex_t mSamplesMutex;
		#endif

	public:
		/**
		 * Constructor
		 */
		SoundService();
		~SoundService();

		/**
		 * Start the Sound Service
		 */
		Service::Status start();

		/**
		 * Stop the Sound Service
		 */
		void stop(int code);

		/**
		 * From console you can call functions to the Sound Service
		 */
		void runCommand(const std::string &command, const std::string &args);

		/**
		 * Register a new SoundModel used to define soundgroups
		 *
		 * @return A pointer to the new created SoundModel, if it fails, returns NULL
		 */
		SoundGroupModel* createSoundGroupModel(const std::string& name);

		/**
		 * Returns the SoundModel from its name
		 *
		 * @param name The desired SoundModel name
		 * @return A pointer to the SoundModel or NULL if it can't be found
		 */
		SoundGroupModel* getSoundGroupModel(const std::string& name);

		/**
		 * Register individual StreamedSamples to keep updated
		 * on the cycle calls
		 *
		 * @param copy The StreamedSoundSample to be registered
		 */
		void registerStream(StreamedSoundSample* copy);

		/**
		 * Unregister streamed allocate sound buffers
		 * This will only remove it from the service list
		 * it will not deallocate the data.
		 *
		 * @param sample A pointer to the sample to be unregistered
		 * @return The status of the unregistration.
		 */
		bool unregisterStream(const StreamedSoundSample* sample);

		/**
		 * Register individual SoundGroups to keep updated
		 * on the cycle calls
		 *
		 * @param copy The sound group to be registered
		 */
		void registerSoundGroup(SoundGroup* copy);

		/**
		 * Unregister SoundGroups allocated on SoundActions.
		 * This will only remove it from the service list
		 * it will not deallocate the data.
		 *
		 * @param sample A pointer to the group to be unregistered
		 * @return The status of the unregistration.
		 */
		bool unregisterSoundGroup(const SoundGroup* sample);

		/**
		 * Update the position (in world coordinates)
		 * of the listener
		 *
		 * @param position The new listener position.
		 * @param orientation The listener orientation.
		 */
		void updateListenerPosition(
>>>>>>> f75a5b50
		const WFMath::Point<3>& position,
		const WFMath::Quaternion& orientation);

		/**
		 * Streaming update
		 */
		void cycle();

}; //SoundService

} // namespace Ember

#endif<|MERGE_RESOLUTION|>--- conflicted
+++ resolved
@@ -22,26 +22,10 @@
 class Service;
 class ISoundProvider;
 
-<<<<<<< HEAD
-#include "framework/ConsoleObject.h"
-#include "framework/ISoundProvider.h"
-
-#ifndef WIN32
-//#include <AL/altypes.h>
-//Might need a proper preprocessor to handle different versions
-#include<AL/al.h>
-
-#endif
-
-#include <wfmath/point.h>
-#include <wfmath/vector.h>
-#include <wfmath/quaternion.h>
-=======
 #include "SoundGeneral.h"
 #include "SoundModel.h"
 #include "SoundSample.h" 
 #include "SoundEntity.h"
->>>>>>> f75a5b50
 
 namespace Ember {
 
@@ -55,123 +39,6 @@
  */
 class SoundService: public Service, public ConsoleObject
 {
-<<<<<<< HEAD
-
-friend class IScriptingProvider;
-
-    //======================================================================
-    // Private Variables
-    //======================================================================
-    private:
-
-  //ALCdevice *device;  // device for the Audio Layer Context
-  //this should be a void* if it is enabled again.  It is not currently used
-
-
-#ifndef WIN32
-
-	/** System source - this source will play system sounds,
-	like user input request or program error.
-	Will always remain in the same relative position to the listener. */
-	ALuint systemSource;
-	/** System buffer - buffer used to load system sounds files */
-	ALuint systemBuffer;
-	/** Music source - this source will play background music.
-	Will always remain in the same relative position to the listener. */
-	ALuint musicSource;
-	/** Music buffer - buffer used to load background music files */
-	ALuint musicBuffer;
-	/** Avatar source - this source will play avatar sounds,
-	which are more important than the same sounds for other entities
-	Example: avatar footsteps vs other people's footsteps
-	*/
-	ALuint avatarSource;
-	/** Avatar buffer - buffer used to load avatar sounds files */
-	ALuint avatarBuffer;
-	/** World sources - array of sources to play world sounds.
-	They will be placed in 3D space.
-	This field may change depending on the data model */
-	ALuint worldSources[NUM_WORLD_SOURCES];
-	/** Wold buffers - array of buffers for loading world sounds */
-	ALuint worldBuffers[NUM_WORLD_BUFFERS];
-
-	ALuint getWorldSourceIndexForPlaying(int priority);
-
-#endif
-
-	std::string soundsDirPath;
-
-#ifdef _WIN32
-	unsigned int size, freq;
-#else
-	int size, freq;
-#endif
-	int bits,format;
-	void *data;
-	char loop;
-
-	/**
-	The Sound Provider
-	*/
-	ISoundProvider* mProvider;
-
-    //----------------------------------------------------------------------
-    // Constructors & Destructor
-
-  public:
-
-    /** Creates a new SoundService using default values. */
-    SoundService();
-
-
-    /** Deletes a SoundService instance. */
-    ~SoundService();
-
-    //----------------------------------------------------------------------
-    // Getters & Setters
-
-    //----------------------------------------------------------------------
-    // Methods
-
-	Service::Status start();
-
-	void stop(int code);
-
-	void runCommand(const std::string &command, const std::string &args);
-
-	/**
-	 *    Registers a new sound provider.
-	 * @param provider
-	 */
-	void registerSoundProvider(ISoundProvider* provider);
-
-	bool LoadWAV(const char *fname,int buffer);
-
-	bool UnloadWAV(void);
-
-	void TestPlatform(void);
-
-	//void playTestGYPH(void);
-	void playTestGrunt(void);
-
-	void updateListenerPosition(
-		const WFMath::Point<3>& position,
-		const WFMath::Quaternion& orientation);
-
-	/*
-	void SoundService::updateSourcePosition(
-		const WFMath::Point<3>& position,
-		const WFMath::Quaternion& orientation);
-	*/
-
-	void updateAvatarSourcePosition(
-		const WFMath::Point<3>& position,
-		const WFMath::Quaternion& orientation);
-
-	void playTestSound();
-	void playAvatarSound();
-	void playTalk(std::string message,
-=======
 	friend class IScriptingProvider;
 
 	private:
@@ -284,7 +151,6 @@
 		 * @param orientation The listener orientation.
 		 */
 		void updateListenerPosition(
->>>>>>> f75a5b50
 		const WFMath::Point<3>& position,
 		const WFMath::Quaternion& orientation);
 
